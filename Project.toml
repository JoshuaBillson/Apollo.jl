--- conflicted
+++ resolved
@@ -19,11 +19,8 @@
 Tables = "bd369af6-aec1-5ad0-b16a-f7cc5008161c"
 
 [compat]
-<<<<<<< HEAD
 Rasters = "0.11"
-=======
 Statistics = "1"
->>>>>>> b006e811
 julia = "1.9"
 
 [extras]
