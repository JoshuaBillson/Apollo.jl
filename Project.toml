--- conflicted
+++ resolved
@@ -19,19 +19,16 @@
 Tables = "bd369af6-aec1-5ad0-b16a-f7cc5008161c"
 
 [compat]
-<<<<<<< HEAD
-PrettyTables = "2"
-=======
 Accessors = "0.1"
 DataStructures = "0.18"
 Flux = "0.14"
 ImageCore = "0.10"
 Match = "2"
 Pipe = "1"
+PrettyTables = "2"
 Rasters = "0.11"
 Statistics = "1"
 Tables = "1"
->>>>>>> 96a6fee8
 julia = "1.9"
 
 [extras]
