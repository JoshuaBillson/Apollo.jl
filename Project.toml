--- conflicted
+++ resolved
@@ -19,9 +19,6 @@
 Tables = "bd369af6-aec1-5ad0-b16a-f7cc5008161c"
 
 [compat]
-<<<<<<< HEAD
-Tables = "1"
-=======
 Accessors = "0.1"
 DataStructures = "0.18"
 Flux = "0.14"
@@ -30,7 +27,7 @@
 Pipe = "1"
 Rasters = "0.11"
 Statistics = "1"
->>>>>>> 785b809f
+Tables = "1"
 julia = "1.9"
 
 [extras]
